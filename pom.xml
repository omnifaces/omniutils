<?xml version="1.0" encoding="UTF-8"?>
<project xmlns="http://maven.apache.org/POM/4.0.0" xmlns:xsi="http://www.w3.org/2001/XMLSchema-instance" xsi:schemaLocation="http://maven.apache.org/POM/4.0.0 http://maven.apache.org/xsd/maven-4.0.0.xsd">
    <modelVersion>4.0.0</modelVersion>
    <prerequisites>
        <maven>3.0.0</maven>
    </prerequisites>

    <groupId>org.omnifaces</groupId>
    <artifactId>omniutils</artifactId>
<<<<<<< HEAD
    <version>0.6</version>
=======
    <version>0.7-SNAPSHOT</version>
>>>>>>> 200a1549

    <name>OmniUtils</name>
    <description>Java utility library</description>

    <url>http://omnifaces.org</url>
    <organization>
        <name>OmniFaces</name>
        <url>http://omnifaces.org</url>
    </organization>
    <inceptionYear>2015</inceptionYear>

    <distributionManagement>
        <snapshotRepository>
            <id>ossrh</id>
            <url>https://oss.sonatype.org/content/repositories/snapshots</url>
        </snapshotRepository>
    </distributionManagement>

    <licenses>
        <license>
            <name>The Apache Software License, Version 2.0</name>
            <url>http://www.apache.org/licenses/LICENSE-2.0.txt</url>
            <distribution>repo</distribution>
        </license>
    </licenses>

    <scm>
        <url>https://github.com/omnifaces/omniutils</url>
        <connection>scm:git:git://github.com/omnifaces/omniutils.git</connection>
        <developerConnection>scm:git:git@github.com:omnifaces/omniutils.git</developerConnection>
    </scm>

    <properties>
        <project.build.sourceEncoding>UTF-8</project.build.sourceEncoding>
        <project.reporting.outputEncoding>UTF-8</project.reporting.outputEncoding>
        <javase.version>1.8</javase.version>
    </properties>

    <developers>
        <developer>
            <id>balusc</id>
            <name>Bauke Scholtz</name>
            <email>balusc@gmail.com</email>
        </developer>

        <developer>
            <id>arjan.tijms</id>
            <name>Arjan Tijms</name>
            <email>arjan.tijms@gmail.com</email>
        </developer>

        <developer>
            <id>jan.beernink</id>
            <name>Jan Beernink</name>
            <email>jan.beernink@gmail.com</email>
        </developer>
    </developers>

    <dependencies>
        <dependency>
            <groupId>junit</groupId>
            <artifactId>junit</artifactId>
            <version>4.11</version>
            <scope>test</scope>
            <exclusions>
                <exclusion>
                    <groupId>org.hamcrest</groupId>
                    <artifactId>hamcrest-core</artifactId>
                </exclusion>
            </exclusions>
        </dependency>

        <dependency>
            <groupId>org.hamcrest</groupId>
            <artifactId>hamcrest-all</artifactId>
            <version>1.3</version>
            <scope>test</scope>
        </dependency>
    </dependencies>

    <build>
        <plugins>

            <!-- Set the Java compiler versions -->
            <plugin>
                <groupId>org.apache.maven.plugins</groupId>
                <artifactId>maven-compiler-plugin</artifactId>
                <version>3.2</version>
                <configuration>
                    <source>${javase.version}</source>
                    <target>${javase.version}</target>
                </configuration>
            </plugin>

			<!-- Add missing license headers to source files. -->
			<plugin>
				<groupId>com.mycila</groupId>
				<artifactId>license-maven-plugin</artifactId>
				<version>3.0</version>
				<configuration>
					<header>license.txt</header>
					<excludes>
						<exclude>*.*</exclude>
					</excludes>
					<mapping>
						<java>SLASHSTAR_STYLE</java>
					</mapping>
				</configuration>
				<executions>
					<execution>
						<phase>process-sources</phase>
						<goals>
							<goal>format</goal>
						</goals>
					</execution>
				</executions>
			</plugin>

            <!-- Configure the jar with the binaries -->
            <plugin>
                <groupId>org.apache.maven.plugins</groupId>
                <artifactId>maven-jar-plugin</artifactId>
                <version>2.5</version>
                <configuration>
                    <archive>
                        <manifest>
                            <addDefaultImplementationEntries>true</addDefaultImplementationEntries>
                            <addDefaultSpecificationEntries>true</addDefaultSpecificationEntries>
                        </manifest>
                        <manifestEntries>
                            <URL>${project.url}</URL>
                            <Extension-Name>${project.artifactId}</Extension-Name>
                        </manifestEntries>
                    </archive>
                </configuration>
            </plugin>

            <!-- Configure the jar with the sources (or rather, convince Maven that we want sources at all) -->
            <plugin>
                <groupId>org.apache.maven.plugins</groupId>
                <artifactId>maven-source-plugin</artifactId>
                <version>2.4</version>
                <executions>
                    <execution>
                        <id>attach-sources</id>
                        <goals>
                            <goal>jar-no-fork</goal>
                        </goals>
                    </execution>
                </executions>
            </plugin>

            <!-- Configure the jar with the javadoc (or rather, convince Maven that we want javadoc at all) -->
            <plugin>
                <groupId>org.apache.maven.plugins</groupId>
                <artifactId>maven-javadoc-plugin</artifactId>
                <version>2.10.1</version>
                <configuration>
                    <javadocVersion>1.8</javadocVersion>
                    <notimestamp>true</notimestamp>
                    <splitindex>true</splitindex>
                    <doctitle>OmniUtils API documentation</doctitle>
                </configuration>
                <executions>
                    <execution>
                        <id>attach-javadocs</id>
                        <goals>
                            <goal>jar</goal>
                        </goals>
                    </execution>
                </executions>
            </plugin>

            <plugin>
                <groupId>external.atlassian.jgitflow</groupId>
                <artifactId>jgitflow-maven-plugin</artifactId>
                <version>1.0-m5.1</version>
                <configuration>
                    <noDeploy>true</noDeploy>
                    <enableFeatureVersions>true</enableFeatureVersions>
                </configuration>
            </plugin>

            <!-- Deploying is done via sonatype's Nexus

                 Snapshot deploy: mvn clean deploy
                 Release deploy: mvn clean deploy -P release
            -->
            <plugin>
                <groupId>org.sonatype.plugins</groupId>
                <artifactId>nexus-staging-maven-plugin</artifactId>
                <version>1.6.5</version>
                <extensions>true</extensions>
                <configuration>
                    <serverId>ossrh</serverId>
                    <nexusUrl>https://oss.sonatype.org/</nexusUrl>
                    <autoReleaseAfterClose>true</autoReleaseAfterClose>
                </configuration>
            </plugin>
        </plugins>

		<pluginManagement>
			<plugins>

				<!-- Make sure Eclipse itself also runs license format during build. -->
				<plugin>
					<groupId>org.eclipse.m2e</groupId>
					<artifactId>lifecycle-mapping</artifactId>
					<version>1.0.0</version>
					<configuration>
						<lifecycleMappingMetadata>
							<pluginExecutions>
								<pluginExecution>
									<pluginExecutionFilter>
										<groupId>com.mycila</groupId>
										<artifactId>license-maven-plugin</artifactId>
										<versionRange>[3.0,)</versionRange>
										<goals>
											<goal>format</goal>
										</goals>
									</pluginExecutionFilter>
									<action>
										<execute>
											<runOnConfiguration>true</runOnConfiguration>
										</execute>
									</action>
								</pluginExecution>
							</pluginExecutions>
						</lifecycleMappingMetadata>
					</configuration>
				</plugin>
			</plugins>
		</pluginManagement>
    </build>

    <profiles>
        <profile>
            <id>release</id>
            <build>
                <plugins>
                    <!-- Signing with GPG is a requirement for a release deployment (to Maven central) -->
                    <plugin>
                        <groupId>org.apache.maven.plugins</groupId>
                        <artifactId>maven-gpg-plugin</artifactId>
                        <version>1.5</version>
                        <executions>
                            <execution>
                                <id>sign-artifacts</id>
                                <phase>verify</phase>
                                <goals>
                                    <goal>sign</goal>
                                </goals>
                            </execution>
                        </executions>
                    </plugin>
                </plugins>
            </build>
        </profile>
    </profiles>
</project><|MERGE_RESOLUTION|>--- conflicted
+++ resolved
@@ -7,11 +7,7 @@
 
     <groupId>org.omnifaces</groupId>
     <artifactId>omniutils</artifactId>
-<<<<<<< HEAD
-    <version>0.6</version>
-=======
-    <version>0.7-SNAPSHOT</version>
->>>>>>> 200a1549
+    <version>0.7</version>
 
     <name>OmniUtils</name>
     <description>Java utility library</description>
