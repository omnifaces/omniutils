--- conflicted
+++ resolved
@@ -7,11 +7,7 @@
 
     <groupId>org.omnifaces</groupId>
     <artifactId>omniutils</artifactId>
-<<<<<<< HEAD
-    <version>0.2-jigsaw-SNAPSHOT</version>
-=======
-    <version>0.3-SNAPSHOT</version>
->>>>>>> d34e5686
+    <version>0.3-jigsaw-SNAPSHOT</version>
 
     <name>OmniUtils</name>
     <description>Java utility library</description>
